--- conflicted
+++ resolved
@@ -237,14 +237,9 @@
     return {
         "status": "success",
         "message": "Instance explained",
-<<<<<<< HEAD
         "decisionTreeVisualizationData": getDT(),
-        "PCAvisualizationData": getPCA()
-=======
-        "decisionTreeVisualizationData": decisionTreeVisualizationData,
-        "PCAvisualizationData": PCAvisualizationData,
+        "PCAvisualizationData": getPCA(),
         "uniqueClasses":target_names
->>>>>>> cea43971
     }
 
 if __name__ == "__main__":
